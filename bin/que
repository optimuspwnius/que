--- conflicted
+++ resolved
@@ -28,12 +28,8 @@
   end
 
   opts.on('-v', '--version', "Show Que version") do
-<<<<<<< HEAD
+    require 'que'
     $stdout.puts "Que version #{Que::VERSION}"
-=======
-    require 'que'
-    $stdout.puts "Que version #{Que::Version}"
->>>>>>> 6364df25
     exit 0
   end
 
