--- conflicted
+++ resolved
@@ -24,16 +24,11 @@
   require_relative 'que/worker'
 
   class << self
-<<<<<<< HEAD
     extend Forwardable
 
     attr_accessor :logger, :error_handler
     attr_writer :pool, :log_formatter, :logger
     attr_reader :mode, :locker
-=======
-    attr_accessor :error_handler
-    attr_writer :logger, :adapter, :log_formatter, :disable_prepared_statements
->>>>>>> 87665901
 
     def connection=(connection)
       self.connection_proc =
