# frozen_string_literal: true

module Que
  class Job
    attr_reader :attrs, :_error

    def initialize(attrs)
      @attrs = attrs
    end

    # Subclasses should define their own run methods, but keep an empty one
    # here so that Que::Job.enqueue can queue an empty job in testing.
    def run(*args)
    end

    def _run
      run(*attrs[:args])
      destroy unless @destroyed
    rescue => error
      @_error = error
      run_error_notifier = handle_error(error)
      destroy unless @retried || @destroyed

      if run_error_notifier && Que.error_notifier
        # Protect the work loop from a failure of the error notifier.
        Que.error_notifier.call(error, @attrs) rescue nil
      end
    end

    private

    def error_count
      @attrs[:error_count]
    end

    def handle_error(error)
      error_count = @attrs[:error_count] += 1
      retry_interval = self.class.retry_interval || Job.retry_interval
      wait = retry_interval.respond_to?(:call) ? retry_interval.call(error_count) : retry_interval
      retry_in(wait)
    end

    def retry_in(period)
      Que.execute :set_error, [period, @_error.message] + @attrs.values_at(:queue, :priority, :run_at, :job_id)
      @retried = true
    end

    def destroy
      Que.execute :destroy_job, attrs.values_at(:queue, :priority, :run_at, :job_id)
      @destroyed = true
    end

    @retry_interval = proc { |count| count ** 4 + 3 }

    class << self
      attr_reader :retry_interval

      def enqueue(*args)
        if args.last.is_a?(Hash)
          options   = args.pop
          queue     = options.delete(:queue) || '' if options.key?(:queue)
          job_class = options.delete(:job_class)
          run_at    = options.delete(:run_at)
          priority  = options.delete(:priority)
          args << options if options.any?
        end

        attrs = {:job_class => job_class || to_s, :args => args}

        warn "@default_run_at in #{to_s} has been deprecated and will be removed in Que version 1.0.0. Please use @run_at instead." if @default_run_at

        if t = run_at || @run_at && @run_at.call || @default_run_at && @default_run_at.call
          attrs[:run_at] = t
        end

        warn "@default_priority in #{to_s} has been deprecated and will be removed in Que version 1.0.0. Please use @priority instead." if @default_priority

        if p = priority || @priority || @default_priority
          attrs[:priority] = p
        end

        if q = queue || @queue
          attrs[:queue] = q
        end

        if Que.mode == :sync && !t
          run(*attrs[:args])
        else
          values = Que.execute(:insert_job, attrs.values_at(:queue, :priority, :run_at, :job_class, :args)).first
          Que.adapter.wake_worker_after_commit unless t
          new(values)
        end
      end

      def queue(*args)
        warn "#{to_s}.queue(*args) is deprecated and will be removed in Que version 1.0.0. Please use #{to_s}.enqueue(*args) instead."
        enqueue(*args)
      end

      def run(*args)
        # Should not fail if there's no DB connection.
        new(:args => args).tap { |job| job.run(*args) }
      end

      def work(queue = '')
        # Since we're taking session-level advisory locks, we have to hold the
        # same connection throughout the process of getting a job, working it,
        # deleting it, and removing the lock.
        return_value =
          Que.adapter.checkout do
            begin
              if job = Que.execute(:lock_job, [queue]).first
                # Edge case: It's possible for the lock_job query to have
                # grabbed a job that's already been worked, if it took its MVCC
                # snapshot while the job was processing, but didn't attempt the
                # advisory lock until it was finished. Since we have the lock, a
                # previous worker would have deleted it by now, so we just
                # double check that it still exists before working it.

                # Note that there is currently no spec for this behavior, since
                # I'm not sure how to reliably commit a transaction that deletes
                # the job in a separate thread between lock_job and check_job.
                if Que.execute(:check_job, job.values_at(:queue, :priority, :run_at, :job_id)).none?
                  {:event => :job_race_condition}
                else
                  klass = class_for(job[:job_class])
                  klass.new(job)._run
                  {:event => :job_worked, :job => job}
                end
              else
<<<<<<< HEAD
                klass = class_for(job[:job_class])
                instance = klass.new(job)
                instance._run
                if e = instance._error
                  {:event => :job_errored, :job => job, :error => e}
                else
                  {:event => :job_worked, :job => job}
                end
              end
            else
              {:event => :job_unavailable}
            end
          rescue => error
            begin
              if job
                interval = klass && klass.respond_to?(:retry_interval) && klass.retry_interval || retry_interval
                delay    = interval.respond_to?(:call) ? interval.call(job[:error_count].to_i + 1) : interval
                message  = "#{error.message}\n#{error.backtrace.join("\n")}"
                Que.execute :set_error, [delay, message] + job.values_at(:queue, :priority, :run_at, :job_id)
=======
                {:event => :job_unavailable}
              end
            rescue => error
              begin
                if job
                  count    = job[:error_count].to_i + 1
                  interval = klass && klass.respond_to?(:retry_interval) && klass.retry_interval || retry_interval
                  delay    = interval.respond_to?(:call) ? interval.call(count) : interval
                  message  = "#{error.message}\n#{error.backtrace.join("\n")}"
                  Que.execute :set_error, [count, delay, message] + job.values_at(:queue, :priority, :run_at, :job_id)
                end
              rescue
                # If we can't reach the database for some reason, too bad, but
                # don't let it crash the work loop.
>>>>>>> d211c65a
              end

<<<<<<< HEAD
            if Que.error_notifier
              # Similarly, protect the work loop from a failure of the error notifier.
              Que.error_notifier.call(error, job) rescue nil
            end
=======
              if Que.error_handler
                # Similarly, protect the work loop from a failure of the error handler.
                Que.error_handler.call(error, job) rescue nil
              end
>>>>>>> d211c65a

              return {:event => :job_errored, :error => error, :job => job}
            ensure
              # Clear the advisory lock we took when locking the job. Important
              # to do this so that they don't pile up in the database. Again, if
              # we can't reach the database, don't crash the work loop.
              begin
                Que.execute "SELECT pg_advisory_unlock($1)", [job[:job_id]] if job
              rescue
              end
            end
          end

        Que.adapter.cleanup!

        return_value
      end

      private

      def class_for(string)
        Que.constantize(string)
      end
    end
  end
end<|MERGE_RESOLUTION|>--- conflicted
+++ resolved
@@ -124,31 +124,15 @@
                   {:event => :job_race_condition}
                 else
                   klass = class_for(job[:job_class])
-                  klass.new(job)._run
-                  {:event => :job_worked, :job => job}
+                  instance = klass.new(job)
+                  instance._run
+                  if e = instance._error
+                    {:event => :job_errored, :job => job, :error => e}
+                  else
+                    {:event => :job_worked, :job => job}
+                  end
                 end
               else
-<<<<<<< HEAD
-                klass = class_for(job[:job_class])
-                instance = klass.new(job)
-                instance._run
-                if e = instance._error
-                  {:event => :job_errored, :job => job, :error => e}
-                else
-                  {:event => :job_worked, :job => job}
-                end
-              end
-            else
-              {:event => :job_unavailable}
-            end
-          rescue => error
-            begin
-              if job
-                interval = klass && klass.respond_to?(:retry_interval) && klass.retry_interval || retry_interval
-                delay    = interval.respond_to?(:call) ? interval.call(job[:error_count].to_i + 1) : interval
-                message  = "#{error.message}\n#{error.backtrace.join("\n")}"
-                Que.execute :set_error, [delay, message] + job.values_at(:queue, :priority, :run_at, :job_id)
-=======
                 {:event => :job_unavailable}
               end
             rescue => error
@@ -158,25 +142,17 @@
                   interval = klass && klass.respond_to?(:retry_interval) && klass.retry_interval || retry_interval
                   delay    = interval.respond_to?(:call) ? interval.call(count) : interval
                   message  = "#{error.message}\n#{error.backtrace.join("\n")}"
-                  Que.execute :set_error, [count, delay, message] + job.values_at(:queue, :priority, :run_at, :job_id)
+                  Que.execute :set_error, [delay, message] + job.values_at(:queue, :priority, :run_at, :job_id)
                 end
               rescue
                 # If we can't reach the database for some reason, too bad, but
                 # don't let it crash the work loop.
->>>>>>> d211c65a
               end
 
-<<<<<<< HEAD
-            if Que.error_notifier
-              # Similarly, protect the work loop from a failure of the error notifier.
-              Que.error_notifier.call(error, job) rescue nil
-            end
-=======
-              if Que.error_handler
-                # Similarly, protect the work loop from a failure of the error handler.
-                Que.error_handler.call(error, job) rescue nil
+              if Que.error_notifier
+                # Similarly, protect the work loop from a failure of the error notifier.
+                Que.error_notifier.call(error, job) rescue nil
               end
->>>>>>> d211c65a
 
               return {:event => :job_errored, :error => error, :job => job}
             ensure
