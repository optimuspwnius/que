--- conflicted
+++ resolved
@@ -6,16 +6,10 @@
     CURRENT_VERSION = 4
 
     class << self
-<<<<<<< HEAD
-      def migrate!(options = {})
-        transaction do
-          target  = options[:version] || CURRENT_VERSION
-          current = db_version
-=======
       def migrate!(options = {:version => CURRENT_VERSION})
         Que.transaction do
-          version = options[:version]
->>>>>>> 2f97fdb6
+          current = db_version
+          target = options[:version]
 
           if current == target
             return
@@ -59,31 +53,6 @@
         i = version.to_i
         Que.execute "COMMENT ON TABLE que_jobs IS '#{i}'" unless i.zero?
       end
-<<<<<<< HEAD
-
-      def transaction
-        Que.checkout do
-          if Que.in_transaction?
-            yield
-          else
-            begin
-              Que.execute "BEGIN"
-              yield
-            rescue => error
-              raise
-            ensure
-              # Handle a raised error or a killed thread.
-              if error || Thread.current.status == 'aborting'
-                Que.execute "ROLLBACK"
-              else
-                Que.execute "COMMIT"
-              end
-            end
-          end
-        end
-      end
-=======
->>>>>>> 2f97fdb6
     end
   end
 end