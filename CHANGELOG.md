### Unreleased

<<<<<<< HEAD
*   The method for enqueuing a job has been renamed from `MyJob.queue` has been renamed to `MyJob.enqueue`, since we were beginning to use the word 'queue' in a LOT of places. MyJob.queue still works, but it may be removed at some point.
=======
*   You can now check the current version of Que's database schema with `Que.db_version`.

*   The method for enqueuing a job has been renamed from `MyJob.queue` has been renamed to `MyJob.enqueue`, since we were beginning to use the word 'queue' in a LOT of places. MyJob.queue still works, it's just not recommended, for clarity's sake (and it may be removed at some point). The documentation will be updated with the 0.6.0 release.
>>>>>>> d5b7f8d6

*   The variables for setting the defaults for a given job class have been changed from `@default_priority` to `@priority` and `@default_run_at` to `@run_at`. The old variables still work, but like `Job.queue`, they may be removed at some point.

*   Log lines now include the machine's hostname, since a pid alone may not uniquely identify a process.

*   Multiple queues are now supported. See [the docs](https://github.com/chanks/que/blob/master/docs/multiple_queues.md) for details. (chanks, joevandyk)

*   Rubinius 2.2 is now supported. (brixen)

*   Job classes may now define their own logic for determining the retry interval when a job raises an error. See [error handling](https://github.com/chanks/que/blob/master/docs/error_handling.md) for more information.

### 0.5.0 (2014-01-14)

*   When running a worker pool inside your web process on ActiveRecord, Que will now wake a worker once a transaction containing a queued job is committed. (joevandyk, chanks)

*   The `que:work` rake task now has a default wake_interval of 0.1 seconds, since it relies exclusively on polling to pick up jobs. You can set a QUE_WAKE_INTERVAL environment variable to change this. The environment variable to set a size for the worker pool in the rake task has also been changed from WORKER_COUNT to QUE_WORKER_COUNT.

*   Officially support Ruby 1.9.3. Note that due to the Thread#kill problems (see "Remove Que.stop!" below) there's a danger of data corruption when running under 1.9, though.

*   The default priority for jobs is now 100 (it was 1 before). Like always (and like delayed_job), a lower priority means it's more important. You can migrate the schema version to 2 to set the new default value on the que_jobs table, though it's only necessary if you're doing your own INSERTs - if you use `MyJob.queue`, it's already taken care of.

*   Added a migration system to make it easier to change the schema when updating Que. You can now write, for example, `Que.migrate!(:version => 2)` in your migrations. Migrations are run transactionally.

*   The logging format has changed to be more easily machine-readable. You can also now customize the logging format by assigning a callable to Que.log_formatter=. See the new doc on [logging](https://github.com/chanks/que/blob/master/docs/logging.md)) for details. The default logger level is INFO - for less critical information (such as when no jobs were found to be available or when a job-lock race condition has been detected and avoided) you can set the QUE_LOG_LEVEL environment variable to DEBUG.

*   MultiJson is now a soft dependency. Que will use it if it is available, but it is not required.

*   Remove Que.stop!.

    Using Thread#raise to kill workers is a bad idea - the results are unpredictable and nearly impossible to spec reliably. Its purpose was to prevent premature commits in ActiveRecord/Sequel when a thread is killed during shutdown, but it's possible to detect that situation on Ruby 2.0+, so this is really better handled by the ORMs directly. See the pull requests for [Sequel](https://github.com/jeremyevans/sequel/pull/752) and [ActiveRecord](https://github.com/rails/rails/pull/13656).

    Now, when a process exits, if the worker pool is running (whether in a rake task or in a web process) the exit will be stalled until all workers have finished their current jobs. If you have long-running jobs, this may take a long time. If you need the process to exit immediately, you can SIGKILL without any threat of commiting prematurely.

### 0.4.0 (2014-01-05)

*   Que.wake_all! was added, as a simple way to wake up all workers in the pool.

*   Que.sleep_period was renamed to the more descriptive Que.wake_interval.

*   When queueing a job, Que will wait until the current transaction commits and then wake a background worker, if possible. This allows newly queued jobs to be started immediately instead of waiting for a worker to wake up and poll, which may be up to `Que.wake_interval` seconds.

    This feature currently only works with Sequel, since there doesn't seem to be a clean way to do it on ActiveRecord (if anyone can figure one out, please let me know). Note that if you're using ActiveRecord, you can always manually trigger a single worker to wake up and check for work by manually calling Que.wake! after your transaction completes.

*   Add Que.job_stats, which queries the database and returns statistics on the different job classes - for each class, how many are queued, how many are currently being worked, what is the highest error_count, and so on.

*   Add Que.worker_states, which queries the database and returns all currently-locked jobs and info on their workers' connections - what and when was the last query they ran, are they waiting on locks, and so on.

*   Have Que only clear advisory locks that it has taken when locking jobs, and not touch any that may have been taken by other code using the same connection.

*   Add Que.worker_count, to retrieve the current number of workers in the pool of the current process.

*   Much more internal cleanup.

### 0.3.0 (2013-12-21)

*   Add Que.stop!, which immediately kills all jobs being worked in the process.

    This can leave database connections and such in an unpredictable state, and so should only be used when the process is exiting.

*   Use Que.stop! to safely handle processes that exit while Que is running.

    Previously, a job that was in the middle of a transaction when the process was killed with SIGINT or SIGTERM would have had its work committed prematurely.

*   Clean up internals and hammer out several race conditions.

### 0.2.0 (2013-11-30)

*   Officially support JRuby 1.7.5+. Earlier versions may work.

    JRuby support requires the use of the `jruby-pg` gem, though that gem seems to currently be incompatible with ActiveRecord, so the ActiveRecord adapter specs don't pass (or even run). It works fine with Sequel and the other adapters, though.

*   Officially support Rubinius 2.1.1+. Earlier versions may work.

*   Use `multi_json` so we always use the fastest JSON parser available. (BukhariH)

*   :sync mode now ignores scheduled jobs (jobs queued with a specific run_at).

### 0.1.0 (2013-11-18)

*   Initial public release, after a test-driven rewrite.

    Officially support Ruby 2.0.0 and Postgres 9.2+.

    Also support ActiveRecord and bare PG::Connections, in or out of a ConnectionPool.

    Added a Railtie for easier setup with Rails, as well as a migration generator.

### 0.0.1 (2013-11-07)

*   Copy-pasted from an app of mine. Very Sequel-specific. Nobody look at it, let's pretend it never happened.<|MERGE_RESOLUTION|>--- conflicted
+++ resolved
@@ -1,12 +1,8 @@
 ### Unreleased
 
-<<<<<<< HEAD
-*   The method for enqueuing a job has been renamed from `MyJob.queue` has been renamed to `MyJob.enqueue`, since we were beginning to use the word 'queue' in a LOT of places. MyJob.queue still works, but it may be removed at some point.
-=======
 *   You can now check the current version of Que's database schema with `Que.db_version`.
 
-*   The method for enqueuing a job has been renamed from `MyJob.queue` has been renamed to `MyJob.enqueue`, since we were beginning to use the word 'queue' in a LOT of places. MyJob.queue still works, it's just not recommended, for clarity's sake (and it may be removed at some point). The documentation will be updated with the 0.6.0 release.
->>>>>>> d5b7f8d6
+*   The method for enqueuing a job has been renamed from `MyJob.queue` has been renamed to `MyJob.enqueue`, since we were beginning to use the word 'queue' in a LOT of places. MyJob.queue still works, but it may be removed at some point.
 
 *   The variables for setting the defaults for a given job class have been changed from `@default_priority` to `@priority` and `@default_run_at` to `@run_at`. The old variables still work, but like `Job.queue`, they may be removed at some point.
 
